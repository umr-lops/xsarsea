from .gmfs import register_gmf
import numpy as np

# analytical functions


def gmf_cmod5_generic(neutral=False):
    # return cmod5 or cmod5n (neutral) function

    # Coefficients and constants

    # CMOD5 coefficients
    c = np.array([0., -0.688, -0.793, 0.338, -0.173, 0., 0.004, 0.111,
                  0.0162, 6.34, 2.57, -2.18, 0.4, -0.6, 0.045, 0.007,
                  0.33, 0.012, 22., 1.95, 3., 8.39, -3.44, 1.36, 5.35,
                  1.99, 0.29, 3.80, 1.53])
    name = 'gmf_cmod5'
    if neutral:
        # CMOD5h coefficients
        c = np.array([0., -0.6878, -0.7957, 0.338, -0.1728, 0., 0.004, 0.1103,
                      0.0159, 6.7329, 2.7713, -2.2885, 0.4971, -0.725, 0.045, 0.0066,
                      0.3222, 0.012, 22.7, 2.0813, 3., 8.3659, -3.3428, 1.3236,
                      6.2437, 2.3893, 0.3249, 4.159, 1.693])
        name = 'gmf_cmod5n'

<<<<<<< HEAD
    @register_gmf(name, inc_range=[17., 50.], wspd_range=[0.2, 50.], phi_range=[0., 180.], pols=['VV'])
=======
    @register_gmf(name, inc_range=[17., 50.], wspd_range=[0.2, 50.], phi_range=[0., 180.], pols=['VV'], units='linear')
>>>>>>> 34fe7627
    def gmf_cmod5(inc, wspd, phi):
        zpow = 1.6
        thetm = 40.
        thethr = 25.
        y0 = c[19]
        pn = c[20]
        a = y0 - (y0 - 1.) / pn
        b = 1. / (pn * (y0 - 1.) ** (pn - 1.))

        # Angles
        cosphi = np.cos(np.deg2rad(phi))
        x = (inc - thetm) / thethr
        x2 = x ** 2.

        # B0 term
        a0 = c[1] + c[2] * x + c[3] * x2 + c[4] * x * x2
        a1 = c[5] + c[6] * x
        a2 = c[7] + c[8] * x
        gam = c[9] + c[10] * x + c[11] * x2
        s0 = c[12] + c[13] * x
        s = a2 * wspd
        a3 = 1. / (1. + np.exp(-s0))

        if s < s0:
            a3 = a3 * (s / s0) ** (s0 * (1. - a3))
        else:
            a3 = 1. / (1. + np.exp(-s))

        b0 = (a3 ** gam) * 10. ** (a0 + a1 * wspd)

        # B1 term
        b1 = c[15] * wspd * (0.5 + x - np.tanh(4. * (x + c[16] + c[17] * wspd)))
        b1 = (c[14] * (1. + x) - b1) / (np.exp(0.34 * (wspd - c[18])) + 1.)

        # B2 term
        v0 = c[21] + c[22] * x + c[23] * x2
        d1 = c[24] + c[25] * x + c[26] * x2
        d2 = c[27] + c[28] * x
        v2 = (wspd / v0 + 1.)
        if v2 < y0:
            v2 = a + b * (v2 - 1.) ** pn

        b2 = (-d1 + d2 * v2) * np.exp(-v2)

        # Sigma0 according to Fourier terms
        sig = b0 * (1. + b1 * cosphi + b2 * (2. * cosphi ** 2. - 1.)) ** zpow
        return sig

    return gmf_cmod5

# register gmfs gmf_cmod5 and gmf_cmod5n
gmf_cmod5_generic(neutral=False)
gmf_cmod5_generic(neutral=True)


#
# gmf_dummy example
#
<<<<<<< HEAD
#@register_gmf(inc_range=[17., 50.], wspd_range=[3., 80.], phi_range=None, pols=['VH'])
=======
#@register_gmf(inc_range=[17., 50.], wspd_range=[3., 80.], phi_range=None, pols=['VH'], units='linear')
>>>>>>> 34fe7627
#def gmf_dummy(incidence, speed, phi=None):
#    a0 = 0.00013106836021008122
#    a1 = -4.530598283705591e-06
#    a2 = 4.429277425062766e-08
#    b0 = 1.3925444179360706
#    b1 = 0.004157838450541205
#    b2 = 3.4735809771069953e-05
#
#    a = a0 + a1 * incidence + a2 * incidence ** 2
#    b = b0 + b1 * incidence + b2 * incidence ** 2
#    sig = a * speed ** b
#
#    return sig
<|MERGE_RESOLUTION|>--- conflicted
+++ resolved
@@ -23,11 +23,8 @@
                       6.2437, 2.3893, 0.3249, 4.159, 1.693])
         name = 'gmf_cmod5n'
 
-<<<<<<< HEAD
-    @register_gmf(name, inc_range=[17., 50.], wspd_range=[0.2, 50.], phi_range=[0., 180.], pols=['VV'])
-=======
+        
     @register_gmf(name, inc_range=[17., 50.], wspd_range=[0.2, 50.], phi_range=[0., 180.], pols=['VV'], units='linear')
->>>>>>> 34fe7627
     def gmf_cmod5(inc, wspd, phi):
         zpow = 1.6
         thetm = 40.
@@ -86,11 +83,7 @@
 #
 # gmf_dummy example
 #
-<<<<<<< HEAD
-#@register_gmf(inc_range=[17., 50.], wspd_range=[3., 80.], phi_range=None, pols=['VH'])
-=======
 #@register_gmf(inc_range=[17., 50.], wspd_range=[3., 80.], phi_range=None, pols=['VH'], units='linear')
->>>>>>> 34fe7627
 #def gmf_dummy(incidence, speed, phi=None):
 #    a0 = 0.00013106836021008122
 #    a1 = -4.530598283705591e-06
