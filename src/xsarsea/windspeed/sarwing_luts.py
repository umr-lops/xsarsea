import os
import xarray as xr
import pickle as pkl
from ..xsarsea import logger
import numpy as np
from .models import Model, available_models


class SarwingLutModel(Model):
    def __init__(self, name, path, **kwargs):
        super().__init__(name, **kwargs)
        self.path = path

    def _raw_lut(self):
        if not os.path.isdir(self.path):
            raise FileNotFoundError(self.path)

        logger.info('load sarwing lut from %s' % self.path)

        sigma0_db_path = os.path.join(self.path, 'sigma.npy')
        sigma0_db = np.ascontiguousarray(np.transpose(np.load(sigma0_db_path)))
        inc = pkl.load(open(os.path.join(self.path, 'incidence_angle.pkl'), 'rb'), encoding='iso-8859-1')
        try:
            phi, wspd = pkl.load(open(os.path.join(self.path, 'wind_speed_and_direction.pkl'), 'rb'),
                                 encoding='iso-8859-1')
        except FileNotFoundError:
            phi = None
            wspd = pkl.load(open(os.path.join(self.path, 'wind_speed.pkl'), 'rb'), encoding='iso-8859-1')

        if phi is not None:
            dims = ['wspd', 'phi', 'incidence']
            coords = {'incidence': inc, 'phi': phi, 'wspd': wspd}
        else:
            dims = ['wspd', 'incidence']
            coords = {'incidence': inc, 'wspd': wspd}

        da_sigma0_db = xr.DataArray(sigma0_db, dims=dims, coords=coords)

        da_sigma0_db.name = 'sigma0'
        da_sigma0_db.attrs['units'] = 'dB'

<<<<<<< HEAD
def lut_from_sarwing(name):
    return _load_sarwing_lut(registered_sarwing_luts[name]['sarwing_lut_path'])


def register_sarwing_lut(name, path, pols=None):
    registered_sarwing_luts[name] = {}
    registered_sarwing_luts[name]['sarwing_lut_path'] = path
    registered_sarwing_luts[name]['pols'] = None


def register_all_sarwing_luts(topdir):

=======
        return da_sigma0_db


def register_all_sarwing_luts(topdir):
>>>>>>> 34fe7627
    # TODO: polratio not handled
    for path in os.listdir(topdir):
        sarwing_name = os.path.basename(path)
        path = os.path.abspath(os.path.join(topdir, path))
        name = sarwing_name.replace('GMF_', 'sarwing_lut_')

        # guess available pols from filenames
        if os.path.exists(os.path.join(path, 'wind_speed_and_direction.pkl')):
            pols = ['VV']
        elif os.path.exists(os.path.join(path, 'wind_speed.pkl')):
            pols = ['VH']
        else:
            pols = None

<<<<<<< HEAD
        register_sarwing_lut(name, path, pols=pols)
=======
        sarwing_model = SarwingLutModel(name, path, pols=pols)
        available_models[sarwing_model.name] = sarwing_model
>>>>>>> 34fe7627
<|MERGE_RESOLUTION|>--- conflicted
+++ resolved
@@ -39,25 +39,10 @@
         da_sigma0_db.name = 'sigma0'
         da_sigma0_db.attrs['units'] = 'dB'
 
-<<<<<<< HEAD
-def lut_from_sarwing(name):
-    return _load_sarwing_lut(registered_sarwing_luts[name]['sarwing_lut_path'])
-
-
-def register_sarwing_lut(name, path, pols=None):
-    registered_sarwing_luts[name] = {}
-    registered_sarwing_luts[name]['sarwing_lut_path'] = path
-    registered_sarwing_luts[name]['pols'] = None
-
-
-def register_all_sarwing_luts(topdir):
-
-=======
         return da_sigma0_db
 
 
 def register_all_sarwing_luts(topdir):
->>>>>>> 34fe7627
     # TODO: polratio not handled
     for path in os.listdir(topdir):
         sarwing_name = os.path.basename(path)
@@ -72,9 +57,5 @@
         else:
             pols = None
 
-<<<<<<< HEAD
-        register_sarwing_lut(name, path, pols=pols)
-=======
         sarwing_model = SarwingLutModel(name, path, pols=pols)
         available_models[sarwing_model.name] = sarwing_model
->>>>>>> 34fe7627
