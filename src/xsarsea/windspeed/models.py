# class that represent a model (lut or gmf)

import glob
import logging
import os
from abc import abstractmethod

import numpy as np
import pandas as pd
<<<<<<< HEAD
logger = logging.getLogger('xsarsea.windspeed.models')
=======
import xarray as xr

logger = logging.getLogger("xsarsea.windspeed")
>>>>>>> cb05f91b


class Model:
    """
    Model class is an abstact class, for handling GMF or LUT.
    It should not be instanciated by the user.

    All registered models can be retreived with :func:`~xsarsea.windspeed.available_models`
    """

    _available_models = {}
    _name_prefix = ""
    _priority = None

    @abstractmethod
    def __init__(self, name, **kwargs):
        logger.debug('name model : %s',name)
        self.name = name
        self.pol = kwargs.pop("pol", None)
        self.units = kwargs.pop("units", None)
        self.phi_range = kwargs.pop("phi_range", None)
        self.wspd_range = kwargs.pop("wspd_range", None)
        self.__dict__.update(kwargs)
        self.resolution = kwargs.pop("resolution", None)

        if not hasattr(self, "inc_range"):
            # self.inc_range = [17., 50.]
            self.inc_range = [16.0, 66.0]
        # steps for generated luts
        self.inc_step_lr = kwargs.pop("inc_step_lr", 1.0)
        self.wspd_step_lr = kwargs.pop("wspd_step_lr", 0.2)
        self.phi_step_lr = kwargs.pop("phi_step_lr", 2.5)

        self.inc_step = kwargs.pop("inc_step", 0.1)
        self.wspd_step = kwargs.pop("wspd_step", 0.1)
        self.phi_step = kwargs.pop("phi_step", 1.0)

        self.__class__._available_models[name] = self

        logger.debug(
            f"register model {name}"
            + f" pol={self.pol}"
            + f" units={self.units}"
            + "\n"
            + f" inc_range={self.inc_range}"
            + f" wspd_range={self.wspd_range}"
            + f" phi_range={self.phi_range}"
            + "\n"
            + f" inc_step={self.inc_step}"
            + f" wspd_step={self.wspd_step}"
            + f" phi_step={self.phi_step}"
            + "\n"
            + f" inc_step_lr={self.inc_step_lr}"
            + f" wspd_step_lr={self.wspd_step_lr}"
            + f" phi_step_lr={self.phi_step_lr}"
        )

    @property
    @abstractmethod
    def short_name(self):
        if self.__class__._name_prefix and self.name.startswith(self.__class__._name_prefix):
            return self.name.replace(self.__class__._name_prefix, "", 1)
        else:
            return None

    @abstractmethod
    def _raw_lut(self):
        pass

    def _normalize_lut(self, lut, **kwargs):
        # check that lut is correct
        assert isinstance(lut, xr.DataArray)
        try:
            units = lut.attrs["units"]
        except KeyError:
            raise KeyError("lut has no lut.attrs['units']")

        allowed_units = ["linear", "dB"]
        if units not in allowed_units:
            raise ValueError(f"Unknown lut units '{units}'. Allowed are '{allowed_units}'")

        if lut.ndim == 2:
            good_dims = ("incidence", "wspd")
            if not (lut.dims == good_dims):
                raise IndexError(f"Bad dims '{lut.dims}'. Should be '{good_dims}'")
        elif lut.ndim == 3:
            good_dims = ("incidence", "wspd", "phi")
            if not (lut.dims == good_dims):
                raise IndexError(f"Bad dims '{lut.dims}'. Should be '{good_dims}'")
        else:
            raise IndexError(f"Bad dims '{lut.dims}'")

        assert "resolution" in lut.attrs

        # we check if the lut needs interpolation
        resolution = kwargs.pop("resolution", "high")

        if resolution is None:
            # high res by default
            resolution = "high"

        lut_resolution = lut.attrs["resolution"]
        logger.debug(f"lut_resolution {self.name} from _raw_lut : {lut_resolution}")
        logger.debug(f"desired {self.name} resolution : {resolution}")

        #  forcing resolution to be the one of
        if resolution == "high" and lut_resolution == "high":
            do_interp = self.inc_step != kwargs.get(
                "inc_step", self.inc_step
            ) or self.wspd_step != kwargs.get("wspd_step", self.wspd_step)
            if self.iscopol:
                do_interp = do_interp or self.phi_step != kwargs.get("phi_step", self.phi_step)

        elif resolution == "low" and lut_resolution == "low":
            do_interp = self.inc_step_lr != kwargs.get(
                "inc_step_lr", self.inc_step_lr
            ) or self.wspd_step_lr != kwargs.get("wspd_step_lr", self.wspd_step_lr)
            if self.iscopol:
                do_interp = do_interp or self.phi_step_lr != kwargs.get(
                    "phi_step_lr", self.phi_step_lr
                )
        else:
            do_interp = False

        if do_interp:
            logger.debug(
                f"Even if lut_resolution is already set to {lut_resolution}, lut {self.name} needs interpolation to match your desired resolution"
            )

        if (resolution is not None and resolution != lut_resolution) or do_interp:
            if resolution == "high":
                # high resolution steps
                inc_step = kwargs.pop("inc_step", self.inc_step)
                wspd_step = kwargs.pop("wspd_step", self.wspd_step)
                phi_step = kwargs.pop("phi_step", self.phi_step)
            elif resolution == "low":
                # low resolution steps
                inc_step = kwargs.pop("inc_step_lr", self.inc_step_lr)
                wspd_step = kwargs.pop("wspd_step_lr", self.wspd_step_lr)
                phi_step = kwargs.pop("phi_step_lr", self.phi_step_lr)

            inc, wspd, phi = (
                r and np.linspace(r[0], r[1], num=int(np.round((r[1] - r[0]) / step) + 1))
                for r, step in zip(
                    [self.inc_range, self.wspd_range, self.phi_range],
                    [inc_step, wspd_step, phi_step],
                )
            )
            logger.debug(f"interp lut {self.name} to high res")
            interp_kwargs = {
                k: v
                for k, v in zip(["incidence", "wspd", "phi"], [inc, wspd, phi])
                if v is not None
            }
            lut = lut.interp(**interp_kwargs, kwargs=dict(bounds_error=True))
            lut.attrs["resolution"] = resolution
        else:
            logger.debug(
                f"lut {self.name} already at desired resolution {resolution} with exact same params : no interpolation needed"
            )

        return lut

    @property
    def iscopol(self):
        """True if model is copol"""
        return len(set(self.pol)) == 1

    @property
    def iscrosspol(self):
        """True if model is crosspol"""
        return len(set(self.pol)) == 2

    def to_lut(self, units="linear", **kwargs):
        """
        Get the model lut

        Parameters
        ----------
        units: str
            'linear', 'dB'

        Returns
        -------
        xarray.DataArray

        """

        lut = self._raw_lut(**kwargs)

        lut = self._normalize_lut(lut, **kwargs)

        final_lut = lut

        if units is None:
            return final_lut

        if units == "dB":
            if lut.attrs["units"] == "dB":
                final_lut = lut
            elif lut.attrs["units"] == "linear":
                # clip with epsilon to avoid nans
                final_lut = 10 * np.log10(lut + 1e-15)
                final_lut.attrs["units"] = "dB"
        elif units == "linear":
            if lut.attrs["units"] == "linear":
                final_lut = lut
            elif lut.attrs["units"] == "dB":
                final_lut = 10.0 ** (lut / 10.0)
                final_lut.attrs["units"] = "linear"
        else:
            raise ValueError(f"Unit not known: {units}. Known are 'dB' or 'linear' ")

        final_lut.attrs["model"] = self.name
        final_lut.attrs["pol"] = self.pol
        final_lut.name = "sigma0_model"

        return final_lut

    def to_netcdf(self, file):
        """
        Save model as a lut netcdf file.

        Parameters
        ----------
        file: str
        """

        if self.iscopol:
            resolution = "low"
        else:
            resolution = "high"

        lut = self.to_lut(resolution=resolution, units="dB")
        ds_lut = lut.to_dataset(promote_attrs=True)
        ds_lut.sigma0_model.attrs.clear()
        ds_lut.attrs["pol"] = self.pol
        ds_lut.attrs["inc_range"] = self.inc_range
        ds_lut.attrs["wspd_range"] = self.wspd_range
        ds_lut.attrs["resolution"] = resolution
        ds_lut.attrs["model"] = self.short_name
        if "phi" in lut.dims:
            ds_lut.attrs["phi_range"] = self.phi_range

        ds_lut.attrs["wspd_step"] = np.round(np.unique(np.diff(lut.wspd)), decimals=2)[0]
        ds_lut.attrs["inc_step"] = np.round(np.unique(np.diff(lut.incidence)), decimals=2)[0]
        if "phi" in lut.dims:
            ds_lut.attrs["phi_step"] = np.round(np.unique(np.diff(lut.phi)), decimals=2)[0]

        ds_lut.to_netcdf(file)

    @abstractmethod
    def __call__(self, inc, wspd, phi=None, broadcast=False):
        """

        Parameters
        ----------
        inc: array-like
            incidence
        wspd: array-like
            windspeed
        phi: array-like or None
            wind direction relative to antenna
        broadcast: bool
            | If True, input arrays will be broadcasted to the same dimensions, and output will have the same dimension.
            | This option is only available for :func:`~xsarsea.windspeed.gmfs.GmfModel`

        Examples
        --------

        >>> cmod5 = xsarsea.windspeed.get_model("cmod5")
        >>> cmod5(np.arange(20, 22), np.arange(10, 12))
        <xarray.DataArray (incidence: 2, wspd: 2)>
        array([[0.00179606, 0.00207004],
        [0.0017344 , 0.00200004]])
        Coordinates:
        * incidence  (incidence) int64 20 21
        * wspd       (wspd) int64 10 11
        Attributes:
        units:    linear

        Returns
        -------
        xarray.DataArray
        """
        raise NotImplementedError(self.__class__)

    def __repr__(self):
        return f"<{self.__class__.__name__}('{self.name}') pol={self.pol}>"


class LutModel(Model):
    """
    Abstract class for handling Lut models. See :func:`~Model`

    Examples
    --------

    >>> isinstance(xsarsea.windspeed.get_model("sarwing_lut_cmodms1ahw"), LutModel)
    True
    """

    _name_prefix = "nc_lut_"
    _priority = None

    def __call__(self, inc, wspd, phi=None, units=None, **kwargs):

        all_scalar = all(np.isscalar(v) for v in [inc, wspd, phi] if v is not None)

        all_1d = False
        try:
            all_1d = all(v.ndim == 1 for v in [inc, wspd, phi] if v is not None)
        except AttributeError:
            all_1d = False

        if not (all_scalar or all_1d):
            raise NotImplementedError("Only scalar or 1D array are implemented for LutModel")

        lut = self.to_lut(units=units, **kwargs)
        if "phi" in lut.dims:
            sigma0 = lut.interp(incidence=inc, wspd=wspd, phi=phi)
        else:
            sigma0 = lut.interp(incidence=inc, wspd=wspd)

        try:
            sigma0.name = "sigma0_gmf"
            sigma0.attrs["model"] = self.name
            sigma0.attrs["units"] = self.units
        except AttributeError:
            pass

        if all_scalar:
            return sigma0.item()
        else:
            return sigma0


class NcLutModel(LutModel):
    """
    Class to handle luts in netcdf xsarsea format
    """

    _priority = 10

    @property
    def short_name(self):
        return self._short_name

    def __init__(self, path, **kwargs):
        name = os.path.splitext(os.path.basename(path))[0]
        # we do not want to read full dataset at this step, we just want global attributes
        # with netCDF4.Dataset(path) as ncfile:
        logger.debug('path model : %s',path)
        with xr.open_dataset(path) as ncfile:

            for attr in [
                "units",
                "pol",
                "model",
                "resolution",
                "inc_range",
                "wspd_range",
                "phi_range",
                "inc_step",
                "wspd_step",
                "phi_step",
            ]:
                if attr in ncfile.attrs:
                    try:

                        kwargs[attr] = ncfile.attrs[attr]
                        if isinstance(kwargs[attr], np.ndarray):
                            kwargs[attr] = list(kwargs[attr])
                    except AttributeError:
                        if "phi" not in attr:
                            raise AttributeError(f"Attr {attr} not found in {path}")
                else:
                    logger.debug('no %s attribute for model : %s',attr,name)
        self._short_name = kwargs.pop("model")
        if kwargs["resolution"] == "low":
            kwargs["inc_step_lr"] = kwargs.pop("inc_step")
            kwargs["wspd_step_lr"] = kwargs.pop("wspd_step")
            kwargs["phi_step_lr"] = kwargs.pop("phi_step", None)

        super().__init__(name, **kwargs)
        self.path = path

    def _raw_lut(self, **kwargs):
        if not os.path.isfile(self.path):
            raise FileNotFoundError(self.path)
        ds_lut = xr.open_dataset(self.path)

        lut = ds_lut.sigma0_model
        lut.attrs["units"] = ds_lut.attrs["units"]
        lut.attrs["model"] = ds_lut.attrs["model"]
        lut.attrs["resolution"] = ds_lut.attrs["resolution"]

        return lut


def register_nc_luts(topdir, gmf_names=None):
    """
    Register all netcdf luts found under `topdir`.

    This function return nothing. See `xsarsea.windspeed.available_models` to see registered models.

    Parameters
    ----------
    topdir: str
        top dir path to netcdf luts.

        gmf_names (list, optional): List of names to filter the registrated gmfs.
            If None, all registrated gmfs are processed.

    Examples
    --------
    register a subset of sarwing luts

    >>> xsarsea.windspeed.register_nc_luts(xsarsea.get_test_file("nc_luts_subset"))

    register all pickle lut from ifremer path

    >>> xsarsea.windspeed.register_pickle_luts(
    ...     "/home/datawork-cersat-public/cache/project/sarwing/xsardata/nc_luts"
    ... )


    See Also
    --------
    xsarsea.windspeed.available_models
    xsarsea.windspeed.gmfs.GmfModel.register

    """
    for path in glob.glob(os.path.join(topdir, f"{NcLutModel._name_prefix}*.nc")):
        path = os.path.abspath(os.path.join(topdir, path))
        name = os.path.basename(path).replace(".nc", "")
        if gmf_names is None or name in gmf_names:
            ncLutModel = NcLutModel(path)


def available_models(pol=None):
    """
    get available models

    Parameters
    ----------
    pol: str or None
        Filter models by pol (ie pol='VV')
        if None, no filters

    Returns
    -------
    pandas.DataFrame

    """

    avail_models = pd.DataFrame(columns=["short_name", "priority", "pol", "model"], index=[])

    for name, model in Model._available_models.items():
        avail_models.loc[name, "model"] = model
        avail_models.loc[name, "pol"] = model.pol
        avail_models.loc[name, "priority"] = model._priority
        avail_models.loc[name, "short_name"] = model.short_name

    aliased = (
        avail_models.sort_values("priority", ascending=True)
        .drop_duplicates("short_name")
        .rename(columns=dict(short_name="alias"))
        .drop(columns="priority")
    )

    non_aliased = (
        avail_models.drop(aliased.index)
        .drop(columns="priority")
        .rename(columns=dict(short_name="alias"))
    )
    non_aliased["alias"] = None
    # aliased.merge(non_aliased)
    # aliased
    avail_models = pd.concat([aliased, non_aliased])

    # filter
    if pol is not None:
        avail_models = avail_models[avail_models.pol == pol]

    return avail_models

    if pol is None:
        return Model._available_models
    else:
        models_found = {}
        for name, model in Model._available_models.items():
            if pol == model.pol:
                models_found[name] = model
        return models_found


def get_model(name):
    """
    get model by name

    Parameters
    ----------
    name: str
        model name

    Returns
    -------
    Model
    """

    if isinstance(name, Model):
        # name is already a model
        return name

    avail_models = available_models()

    try:
        model = avail_models.loc[name].model
    except KeyError:
        try:
            model = avail_models[avail_models.alias == name].model.item()
        except ValueError:
            raise KeyError(f"model {name} not found")

    return model


def register_luts(topdir=None, topdir_cmod7=None):
    """
    Register gmfModel luts and ncLutModel luts

    Parameters
    ----------
    topdir: str
        top dir path to nc luts.

    topdir_cmod7: str
        top dir path to cmod7 luts.

    kwargs: dict
        kwargs to pass to register_nc_luts
    """

    # register gmf luts
    import xsarsea.windspeed as windspeed

    windspeed.GmfModel.activate_gmfs_impl()

    # register nc luts
    if topdir is not None:
        register_nc_luts(topdir)

    # register cmod7
<<<<<<< HEAD
    if topdir_cmod7 != None:
=======
    if topdir_cmod7 is not None:
>>>>>>> cb05f91b
        windspeed.register_cmod7(topdir_cmod7)<|MERGE_RESOLUTION|>--- conflicted
+++ resolved
@@ -7,13 +7,9 @@
 
 import numpy as np
 import pandas as pd
-<<<<<<< HEAD
+import xarray as xr
+
 logger = logging.getLogger('xsarsea.windspeed.models')
-=======
-import xarray as xr
-
-logger = logging.getLogger("xsarsea.windspeed")
->>>>>>> cb05f91b
 
 
 class Model:
@@ -568,9 +564,5 @@
         register_nc_luts(topdir)
 
     # register cmod7
-<<<<<<< HEAD
-    if topdir_cmod7 != None:
-=======
     if topdir_cmod7 is not None:
->>>>>>> cb05f91b
         windspeed.register_cmod7(topdir_cmod7)