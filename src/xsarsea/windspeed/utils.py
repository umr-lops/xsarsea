--- conflicted
+++ resolved
@@ -1,20 +1,6 @@
 import os
 import warnings
 import numpy as np
-<<<<<<< HEAD
-import xarray as xr
-from .sarwing_luts import lut_from_sarwing, registered_sarwing_luts
-from ..xsarsea import logger, timing
-from .gmfs import _gmf_to_lut, registered_gmfs
-
-from .sarwing_luts import registered_sarwing_luts
-
-
-_models = {
-    'sarwing_luts': registered_sarwing_luts,
-    'gmfs': registered_gmfs
-}
-
 
 def wind_to_img(u, v, ground_heading, convention='antenna'):
     wind_azi = np.sqrt(u ** 2 + v ** 2) * \
@@ -53,46 +39,6 @@
     inc: array-like
         incidence array
 
-=======
-
-def wind_to_img(u, v, ground_heading, convention='antenna'):
-    wind_azi = np.sqrt(u ** 2 + v ** 2) * \
-               np.exp(1j * (np.arctan2(u, v) - np.deg2rad(ground_heading)))
-
-    wind_azi.attrs['comment'] = """
-        Ancillary wind, as a complex number.
-        complex angle is the wind direction relative to azimuth (atrack)
-        module is windspeed
-        real part is atrack wind component
-        imag part is xtrack wind component
-        """
-
-    if convention == 'antenna':
-        # transpose real and img to get antenna convention
-        wind_antenna = np.imag(wind_azi) + 1j * np.real(wind_azi)
-        wind_antenna.attrs['comment'] = """
-                Ancillary wind, as a complex number.
-                complex angle is the wind direction relative to antenna (xtrack)
-                module is windspeed
-                real part is antenna (xtrack) wind component 
-                imag part is atrack wind component
-                """
-        return wind_antenna
-    else:
-        return wind_azi
-
-
-def nesz_flattening(noise, inc):
-    """
-
-    Parameters
-    ----------
-    noise: array-like
-        noise array (nesz), with shape (atrack, xtrack)
-    inc: array-like
-        incidence array
-
->>>>>>> 34fe7627
     Returns
     -------
     array-like
@@ -139,82 +85,4 @@
         return noise_flat
 
     # incidence is almost constant along atrack dim, so we can make it 1D
-<<<<<<< HEAD
-    return np.apply_along_axis(_noise_flattening_1row, 1, noise, np.nanmean(inc, axis=0))
-
-
-def available_models():
-    """
-    Get available models as a list of strings.
-
-    Returns
-    -------
-    list
-    """
-    models = []
-    for gmf_name in registered_gmfs:
-        models.append(gmf_name)
-    for sarwing_lut_name in registered_sarwing_luts:
-        models.append(sarwing_lut_name)
-
-    return models
-
-def _get_model(name, search_order=('sarwing_luts', 'gmfs')):
-    # from name (can be abbreviated) , return (model_type, full_name)
-
-    # canonical search
-    for search_type in search_order:
-        if name in _models[search_type].keys():
-            return search_type, name
-
-    # abbreviated search
-    for search_type in search_order:
-        for full_name in _models[search_type].keys():
-            if full_name.endswith(name):
-                return search_type, full_name
-
-    raise KeyError("Unable to find model '%s'. Available models are '%s'" % (name, available_models()))
-
-
-def get_lut(name, inc_range=None, phi_range=None, wspd_range=None, allow_interp=True, db=True):
-    """
-
-    Get lut as an xarray DataArray
-
-    Parameters
-    ----------
-    name: str
-    inc_range
-    phi_range
-    wspd_range
-    allow_interp
-    db: bool
-
-    Returns
-    -------
-    xarray.DataArray
-
-    """
-
-    model_type, model_name = _get_model(name)
-
-    if model_type == 'sarwing_luts':
-        lut = lut_from_sarwing(name)
-        if not db:
-            lut = 10. ** (lut / 10.)  # to linear
-            lut.attrs['units'] = 'linear'
-    elif model_type == 'gmfs':
-        lut = _gmf_to_lut(name, inc_range=inc_range, phi_range=phi_range, wspd_range=wspd_range,
-                          allow_interp=allow_interp)
-        if db:
-            lut = 10 * np.log10(np.clip(lut, 1e-15, None))  # clip with epsilon to avoid nans
-            lut.attrs['units'] = 'dB'
-    else:
-        raise KeyError('model %s not found.' % name)
-
-    # TODO: check lut is normalized (dims ordering, etc ...)
-
-    return lut
-=======
-    return np.apply_along_axis(_noise_flattening_1row, 1, noise, np.nanmean(inc, axis=0))
->>>>>>> 34fe7627
+    return np.apply_along_axis(_noise_flattening_1row, 1, noise, np.nanmean(inc, axis=0))