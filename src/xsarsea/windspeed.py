"""
Ressources TODO

Combined Co- and Cross-Polarized SAR Measurements Under Extreme Wind Conditions
https://agupubs.onlinelibrary.wiley.com/doi/full/10.1029/2006JC003743

"""
import numpy as np
import xarray as xr
import pickle
<<<<<<< HEAD
import os
=======
try:
    from xsar.utils import timing
except ImportError:
    # null decorator
    def timing(func):
        return func
>>>>>>> 035e77d2


# LUT_path = '/home1/datahome/vlheureu/inversion_Alx/'

LUT_path = "/home/vincelhx/Documents/ifremer/gmfs/GMF_mouche_inversion/"
# Version a 50 m/s
LUT_file_name_vv = 'sig_vv_LUT_cmod5n_upto50ms.pkl'
# LUT_file_name_cp = 'LUT_CP_GMF_H14E_2D.pkl'
LUT_file_name_cp_hwang = 'LUT_CP_GMF_H14E_2D_80ms.pkl'  # Hwang
# LUT_file_name_cp_mouche = 'LUT_CP_GMF_MS1A_2D_80ms.pkl' # Exeter
# LUT_file_name_cp_mouche = 'LUT_CP_GMF_MS1An_2D_80ms.pkl' # IEEE 2017
LUT_file_name_cp_mouche = 'LUT_CP_GMF_MS1AHW_2D_80ms.pkl'  # High Wind

LUT_co_path_sarwing = "/home/vincelhx/Documents/ifremer/gmfs/GMF_cmod5n/"
LUT_cr_path_sarwing = "/home/vincelhx/Documents/ifremer/gmfs/GMF_cmodms1ahw/"


def format_angle(angle, cycle=360, compass_format=False):
    r"""
    This routine performs modulo operation on input angle given the value
    of cycle. The output value is then either formatted between 0 and
    cycle (when compass_format keyword is set) or between -cycle/2 and
    cycle/2.

    :param angle: The angle to be formatted (expressed in degrees)
    :param cycle: The modulo value (set to 360° if not defined)
    :param compass_format: If set to True, then the output value will be
                           formatted between 0 and cycle, else it will be between -cycle/2
                           and cycle/2

    Procedure:
        1. The angle value is transformed as follows:
            .. math:: angle = Mod(angle,cycle)
            .. math:: angle = \lbrace^{angle+cycle, \qquad if \qquad angle<=cycle/2}_{angle-cycle, \qquad if \qquad angle>cycle/2}
        2. Finally, the returned value of angle is given by:
            .. math:: angle = \lbrace^{angle+cycle, \qquad if \qquad compass_{format}=True}_{angle, \qquad else}

    """
    # stretch angles between [-180, 180] or [0, 360]
    theta = np.mod(angle, cycle)
    try:
        theta[theta <= cycle/2] += cycle
        theta[theta > cycle/2] -= cycle

        if (compass_format):
            theta[theta < 0] += cycle
    except TypeError:
        if theta <= cycle/2:
            theta += cycle
        if theta > cycle/2:
            theta -= cycle

        if (compass_format):
            if theta < 0:
                theta += cycle

    return theta


class WindInversion:
    """
    WindInversion class
    """

    def __init__(self, ds_xsar, sarwing_way=False):
        """
        # TODO we start with the full dataset?

        Parameters
        ----------
        sigma0: xarray.DataArray
            DataArray with dims `('pol','atrack','xtrack')`.
        nesz: xarray.DataArray
            DataArray with dims `('pol','atrack','xtrack')`.
        """
        self.ds_xsar = ds_xsar
        self.neszcr_mean = self.ds_xsar.nesz.isel(
            pol=1).mean(axis=0, skipna=True)
        self._spatial_dims = ['atrack', 'xtrack']
        self.sarwing_way = sarwing_way
        if self.sarwing_way:  # Sarwing way
            self.LUT_cr, self.LUT_co = self.get_LUTs_sarwing_way()

        else:  # Alexis way
            self.LUT_cr, self.LUT_co = self.get_LUTs()

    def get_LUTs_sarwing_way(self):
        print('... LUT loading sarwing way...')

        # LUT CO
        LUT_co = {}
        LUT_co["INC"] = pickle.load(open(os.path.join(
            LUT_co_path_sarwing, 'incidence_angle.pkl'), 'rb'), encoding='iso-8859-1')

        phi_LUT, wspd_LUT = pickle.load(open(os.path.join(
            LUT_co_path_sarwing, 'wind_speed_and_direction.pkl'), 'rb'), encoding='iso-8859-1')

        LUT_co["WSPD"], LUT_co["PHI"] = np.meshgrid(
            wspd_LUT, np.arange(0, 360, 1.))

        LUT_co["ZON"] = LUT_co["WSPD"]*np.cos(LUT_co["PHI"]/180.*np.pi)
        LUT_co["MER"] = LUT_co["WSPD"]*np.sin(LUT_co["PHI"]/180.*np.pi)

        if (self.ds_xsar.coords["pol"].values[0] == "VV"):
            print(self.ds_xsar.coords["pol"].values[0])
            LUT_co["NRCS"] = np.load(
                os.path.join(LUT_co_path_sarwing, 'sigma.npy'))
        else:
            LUT_co["NRCS"] = np.load(
                os.path.join(LUT_co_path_sarwing, 'sigma_hh_ratio_zhang2.npy'))

        # LUT CR
        LUT_cr = {}

        LUT_cr["INC"] = pickle.load(open(os.path.join(
            LUT_cr_path_sarwing, 'incidence_angle.pkl'), 'rb'), encoding='iso-8859-1')

        LUT_cr["WSPD"] = pickle.load(open(os.path.join(
            LUT_cr_path_sarwing, 'wind_speed.pkl'), 'rb'), encoding='iso-8859-1')

        LUT_cr["NRCS"] = np.load(os.path.join(
            LUT_cr_path_sarwing, 'sigma.npy'))
        print('loaded !')

        return LUT_cr, LUT_co

    def get_LUTs(self):
        print('... LUT loading Alexis Mouche way...')

        # Cross-Pol Hwang GMFnp.sin(phi_LUT/180.*np.pi)
        LUT_co = {},
        inc_cp_LUT, wspd_cp_LUT, sigma0_cp_LUT = pickle.load(
            open(LUT_path+LUT_file_name_cp_hwang, 'rb'), encoding='iso-8859-1')
        # wspd_cp_LUT,phi_cp_LUT = np.meshgrid(wspd_cp_LUT,phi_cp_LUT)
        ZON_cp_LUT = wspd_cp_LUT * \
            0.  # wspd_cp_LUT*np.cos(phi_cp_LUT/180.*np.pi)
        MER_cp_LUT = wspd_cp_LUT * \
            0.  # wspd_cp_LUT*np.sin(phi_cp_LUT/180.*np.pi)
        # phi_cp_LUT = wspd_cp_LUT*0.
        LUT_cr = {}
        LUT_cr['INC'] = inc_cp_LUT
        LUT_cr['ZON'] = ZON_cp_LUT
        LUT_cr['MER'] = MER_cp_LUT
        LUT_cr['WSPD'] = wspd_cp_LUT
        # LUT_cr['H14E']['PHI'] = phi_cp_LUT
        # LUT_cr['H14E']['NRCS'] = sigma0_cp_LUT*0.9

        # Cross-Pol Mouche GMF
        inc_cp_LUT, wspd_cp_LUT, sigma0_cp_LUT = pickle.load(
            open(LUT_path+LUT_file_name_cp_mouche, 'rb'), encoding='iso-8859-1')
        # wspd_cp_LUT,phi_cp_LUT = np.meshgrid(wspd_cp_LUT,phi_cp_LUT)
        LUT_cr['NRCS'] = sigma0_cp_LUT

        # Co-Pol
        inc_LUT, phi_LUT, wspd_LUT, sigma0_LUT = pickle.load(
            open(LUT_path+LUT_file_name_vv, 'rb'), encoding='iso-8859-1')
        wspd_LUT, phi_LUT = np.meshgrid(wspd_LUT, phi_LUT)
        ZON_LUT = wspd_LUT*np.cos(phi_LUT/180.*np.pi)
        MER_LUT = wspd_LUT*np.sin(phi_LUT/180.*np.pi)
        LUT_co = {}
        LUT_co['INC'] = inc_LUT
        LUT_co['ZON'] = ZON_LUT
        LUT_co['MER'] = MER_LUT
        LUT_co['WSPD'] = wspd_LUT
        # LUT_co['PHI'] = phi_LUT
        LUT_co['NRCS'] = sigma0_LUT

        print('loaded !')
        return LUT_cr, LUT_co

    def perform_noise_flattening_1row(self, nesz_row, incid_row, display=False):
        """
        TODO : Alexis is selecting peaks with find_peaks for polyfit
        Parameters
        ----------
        sigma0: xarray.DataArray
            DataArray with dims `('xtrack')`.
        incid: xarray.DataArray
            DataArray with dims `('xtrack')`.
        nesz_mean: xarray.DataArray
            DataArray with dims `('xtrack')`.
        display : boolean

        Returns 
        -------
        xarray.Dataset
        """
        nesz_flat = nesz_row.copy()
        # replacing nan values by nesz mean value for concerned incidence
        nesz_flat[np.isnan(nesz_flat)] = self.neszcr_mean[np.isnan(nesz_flat)]

        noise = 10*np.log10(nesz_flat)
        _coef = np.polyfit(incid_row[np.isfinite(noise)],
                           noise[np.isfinite(noise)], 1)

        nesz_flat = 10.**((incid_row*_coef[0] + _coef[1] - 1.0)/10.)

        if display:
            # TODO USEFUL ?
            None
        return nesz_flat

    def perform_noise_flattening(self, nesz_cr, incid):
        """

        Parameters
        ----------
        sigma0: xarray.DataArray
            DataArray with dims `('atrack','xtrack')`.
        incid: xarray.DataArray
            DataArray with dims `('atrack','xtrack')`.

        Returns
        -------
        xarray.Dataset
            with 'noise_flattened' variable.
        """

<<<<<<< HEAD
        return xr.apply_ufunc(self.perform_noise_flattening_1row, nesz_cr.compute(),
                              incid.compute(),
=======
        return xr.apply_ufunc(self.noise_flattening_1row, nesz_cr,
                              incid,
>>>>>>> 035e77d2
                              input_core_dims=[["xtrack"], ["xtrack"]],
                              output_core_dims=[["xtrack"]],
                              dask='parallelized',
                              vectorize=True)

    def get_wind_from_cost_function(self, J, wspd_LUT):
        ind = np.where(J == J.min())
        if len(ind[0]) == 1:
            return wspd_LUT[ind]
        elif len(ind[0]) > 1:
            # sometimes there are 2 minimums (indices could be 0 & 360, so its could be due to LUTS) :
            # we take the first indice
            return wspd_LUT[np.array([ind[0][0]]), np.array([ind[1][0]])]
        else:
            return np.array([np.nan])

    def perform_copol_inversion_1pt(self, sigco, theta, ground_heading, ecmwf_wsp, ori_u, ori_v, du=2, dv=2, dsig=0.1):

        inc_LUT = self.LUT_co['INC']
        wspd_LUT = self.LUT_co['WSPD']
        sigma0_LUT = self.LUT_co['NRCS']
        ZON_LUT = self.LUT_co['ZON']
        MER_LUT = self.LUT_co['MER']

        index_inc = np.argmin(abs(inc_LUT-theta))

        ext_ancillary_wind_direction = 90. - \
            np.rad2deg(np.arctan2(ori_v, ori_u))

        # save the direction in meteorological conventionfor for export
        ext_ancillary_wind_direction = format_angle(
            ext_ancillary_wind_direction + 180, compass_format=True)

        mu = ecmwf_wsp * \
            np.cos(np.radians(ext_ancillary_wind_direction - ground_heading + 90.))
        mv = ecmwf_wsp * \
            np.sin(np.radians(ext_ancillary_wind_direction - ground_heading + 90.))

        Jwind = ((ZON_LUT-mu)/du)**2+((MER_LUT-mv)/dv)**2
        #print("Jwind.shape : ", Jwind.shape)

        if self.sarwing_way:
            gmf_nrcs = np.squeeze(sigma0_LUT[index_inc, :, :])
            gmf_nrcs = np.concatenate(
                (gmf_nrcs, gmf_nrcs[::-1, :][1:-1, :]), axis=0)
            Jsig = ((gmf_nrcs-sigco)/dsig)**2

        else:
            Jsig = ((sigma0_LUT[index_inc, :, :]-sigco)/dsig)**2
        #print("Jsig.shape : ", Jsig.shape)

        J = Jwind+Jsig

        return self.get_wind_from_cost_function(J, wspd_LUT)

    def perform_crpol_inversion_1pt(self, sigcr, theta, ground_heading, ecmwf_wsp, ori_u, ori_v, du=2, dv=2, dsig=0.1):

        # TODO ZON_cp_LUT & MER_cp_LUT is 0 so Jwind = (mu/du)**2 + (mv/dv)**2 but in sarwing's invert_crosspol fct its 0
        # This has no incidence on dualpol inversion

        inc_cp_LUT = self.LUT_cr['H14E']['INC']
        ZON_cp_LUT = self.LUT_cr['H14E']['ZON']
        MER_cp_LUT = self.LUT_cr['H14E']['MER']
        wspd_cp_LUT = self.LUT_cr['H14E']['WSPD']
        # phi_cp_LUT = self.LUT_cr['H14E']['PHI']
        # sigma0_cp_LUT = self.LUT_cr['H14E']['NRCS']
        sigma0_cp_LUT2 = self.LUT_cr['MS1A']['NRCS']

        index_cp_inc = np.argmin(abs(inc_cp_LUT-theta))

        ext_ancillary_wind_direction = 90. - \
            np.rad2deg(np.arctan2(ori_v, ori_u))

        # save the direction in meteorological conventionfor for export
        ext_ancillary_wind_direction = format_angle(
            ext_ancillary_wind_direction + 180, compass_format=True)
        mu = ecmwf_wsp * \
            np.cos(np.radians(ext_ancillary_wind_direction - ground_heading + 90.))
        mv = ecmwf_wsp * \
            np.sin(np.radians(ext_ancillary_wind_direction - ground_heading + 90.))

        Jwind = ((ZON_cp_LUT-mu)/du)**2+((MER_cp_LUT-mv)/dv)**2
        Jsig_mouche = ((sigma0_cp_LUT2[index_cp_inc, :]-sigcr)/dsig)**2
        J = Jwind+Jsig_mouche

        return self.get_wind_from_cost_function(J, wspd_cp_LUT)

    def perform_dualpol_inversion_1pt(self, sigco, sigcr, nesz_cr,  theta, ground_heading, ecmwf_wsp, ori_u, ori_v, du=2, dv=2, dsig=0.1):

        inc_cp_LUT = self.LUT_cr['INC']
        wspd_cp_LUT = self.LUT_cr['WSPD']
        sigma0_cp_LUT2 = self.LUT_cr['NRCS']
        index_cp_inc = np.argmin(abs(inc_cp_LUT-theta))

        wsp_first_guess = self.perform_copol_inversion_1pt(
            sigco, theta, ground_heading, ecmwf_wsp, ori_u, ori_v, du, dv, dsig)

        du10_fg = 2

        dsigcrpol = (1./((10**(sigcr/10))/nesz_cr))**2.
        # returning solution
        J_wind = ((wspd_cp_LUT-wsp_first_guess)/du10_fg)**2.
        J_sigcrpol2 = ((sigma0_cp_LUT2[index_cp_inc, :]-sigcr)/dsigcrpol)**2
        J_final2 = J_sigcrpol2 + J_wind

        wsp_mouche = self.get_wind_from_cost_function(J_final2, wspd_cp_LUT)

        if (wsp_mouche < 5 or wsp_first_guess < 5 or np.isnan(wsp_mouche)):
            return wsp_first_guess

        return wsp_mouche

    @timing
    def perform_copol_inversion(self):
        """

        Parameters
        ----------

        Returns
        -------
        copol_wspd: xarray.DataArray
            DataArray with dims `('atrack','xtrack')`.
        """

        return xr.apply_ufunc(self.perform_copol_inversion_1pt,
                              10*np.log10(self.ds_xsar.sigma0.isel(pol=0)
                                          ),
                              self.ds_xsar.incidence,
                              self.ds_xsar.ground_heading,

                              self.ds_xsar.ecmwf_0100_1h_WSPD,
                              self.ds_xsar.ecmwf_0100_1h_U10,
                              self.ds_xsar.ecmwf_0100_1h_V10,
                              dask='parallelized',
                              vectorize=True)

    @timing
    def perform_crpol_inversion(self):
        """

        Parameters
        ----------

        Returns
        -------
        copol_wspd: xarray.DataArray
            DataArray with dims `('atrack','xtrack')`.
        """

        return xr.apply_ufunc(self.perform_crpol_inversion_1pt,
                              10*np.log10(self.ds_xsar.sigma0.isel(pol=1)
                                          ),
                              self.ds_xsar.incidence,
                              self.ds_xsar.ground_heading,
                              self.ds_xsar.ecmwf_0100_1h_WSPD,
                              self.ds_xsar.ecmwf_0100_1h_U10,
                              self.ds_xsar.ecmwf_0100_1h_V10,
                              vectorize=True)

    @timing
    def perform_dualpol_inversion(self):
        """
        Parameters

        ----------

        Returns
        -------
        dualpol_wspd: xarray.DataArray
            DataArray with dims `('atrack','xtrack')`.
        """

        # Perform noise_flatteing
<<<<<<< HEAD
        noise_flatened = self.perform_noise_flattening(self.ds_xsar.sigma0.isel(pol=1).compute(),
                                                       self.ds_xsar.incidence.compute())
=======
        noise_flatened = self.noise_flattening(self.ds_xsar.sigma0.isel(pol=1),
                                               self.ds_xsar.incidence)
>>>>>>> 035e77d2

        # ecmwf_dir_img = ecmwf_dir-self.ds_xsar["ground_heading"]
        return xr.apply_ufunc(self.perform_dualpol_inversion_1pt,
                              10*np.log10(self.ds_xsar.sigma0.isel(pol=0)
                                          ),
                              10*np.log10(self.ds_xsar.sigma0.isel(pol=1)
                                          ),
                              noise_flatened,
                              self.ds_xsar.incidence,
                              self.ds_xsar.ground_heading,
                              self.ds_xsar.ecmwf_0100_1h_WSPD,
                              self.ds_xsar.ecmwf_0100_1h_U10,
                              self.ds_xsar.ecmwf_0100_1h_V10,
                              vectorize=True)<|MERGE_RESOLUTION|>--- conflicted
+++ resolved
@@ -8,16 +8,13 @@
 import numpy as np
 import xarray as xr
 import pickle
-<<<<<<< HEAD
 import os
-=======
 try:
     from xsar.utils import timing
 except ImportError:
     # null decorator
     def timing(func):
         return func
->>>>>>> 035e77d2
 
 
 # LUT_path = '/home1/datahome/vlheureu/inversion_Alx/'
@@ -236,13 +233,8 @@
             with 'noise_flattened' variable.
         """
 
-<<<<<<< HEAD
-        return xr.apply_ufunc(self.perform_noise_flattening_1row, nesz_cr.compute(),
-                              incid.compute(),
-=======
-        return xr.apply_ufunc(self.noise_flattening_1row, nesz_cr,
+        return xr.apply_ufunc(self.perform_noise_flattening_1row, nesz_cr,
                               incid,
->>>>>>> 035e77d2
                               input_core_dims=[["xtrack"], ["xtrack"]],
                               output_core_dims=[["xtrack"]],
                               dask='parallelized',
@@ -401,6 +393,7 @@
                               self.ds_xsar.ecmwf_0100_1h_WSPD,
                               self.ds_xsar.ecmwf_0100_1h_U10,
                               self.ds_xsar.ecmwf_0100_1h_V10,
+                              dask='parallelized',
                               vectorize=True)
 
     @timing
@@ -417,13 +410,8 @@
         """
 
         # Perform noise_flatteing
-<<<<<<< HEAD
-        noise_flatened = self.perform_noise_flattening(self.ds_xsar.sigma0.isel(pol=1).compute(),
-                                                       self.ds_xsar.incidence.compute())
-=======
         noise_flatened = self.noise_flattening(self.ds_xsar.sigma0.isel(pol=1),
                                                self.ds_xsar.incidence)
->>>>>>> 035e77d2
 
         # ecmwf_dir_img = ecmwf_dir-self.ds_xsar["ground_heading"]
         return xr.apply_ufunc(self.perform_dualpol_inversion_1pt,
@@ -437,4 +425,5 @@
                               self.ds_xsar.ecmwf_0100_1h_WSPD,
                               self.ds_xsar.ecmwf_0100_1h_U10,
                               self.ds_xsar.ecmwf_0100_1h_V10,
+                              dask='parallelized',
                               vectorize=True)