__all__ = ['sigma0_detrend', 'dir_geo_to_sample', 'dir_sample_to_geo', 'get_test_file']

from .utils import get_test_file
<<<<<<< HEAD
from .xsarsea import dir_geo_to_xtrack, dir_xtrack_to_geo, sigma0_detrend, read_sarwing_owi
from .cross_spectra_core import *
=======
from .xsarsea import dir_geo_to_sample, dir_sample_to_geo, sigma0_detrend, read_sarwing_owi

>>>>>>> 42b6a97a
try:
    from importlib import metadata
except ImportError:  # for Python<3.8
    import importlib_metadata as metadata
__version__ = metadata.version('xsarsea')
<|MERGE_RESOLUTION|>--- conflicted
+++ resolved
@@ -1,13 +1,8 @@
 __all__ = ['sigma0_detrend', 'dir_geo_to_sample', 'dir_sample_to_geo', 'get_test_file']
 
 from .utils import get_test_file
-<<<<<<< HEAD
-from .xsarsea import dir_geo_to_xtrack, dir_xtrack_to_geo, sigma0_detrend, read_sarwing_owi
+from .xsarsea import dir_geo_to_sample, dir_sample_to_geo, sigma0_detrend, read_sarwing_owi
 from .cross_spectra_core import *
-=======
-from .xsarsea import dir_geo_to_sample, dir_sample_to_geo, sigma0_detrend, read_sarwing_owi
-
->>>>>>> 42b6a97a
 try:
     from importlib import metadata
 except ImportError:  # for Python<3.8
