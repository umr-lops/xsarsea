<<<<<<< HEAD
from .xsarsea import *
from .cross_spectra_core import *
=======
__all__ = ['sigma0_detrend', 'dir_geo_to_xtrack', 'dir_xtrack_to_geo', 'get_test_file']

from .utils import get_test_file
from .xsarsea import dir_geo_to_xtrack, dir_xtrack_to_geo, sigma0_detrend, read_sarwing_owi

try:
    from importlib import metadata
except ImportError:  # for Python<3.8
    import importlib_metadata as metadata
__version__ = metadata.version('xsarsea')
>>>>>>> c3011f7c
<|MERGE_RESOLUTION|>--- conflicted
+++ resolved
@@ -1,15 +1,10 @@
-<<<<<<< HEAD
-from .xsarsea import *
-from .cross_spectra_core import *
-=======
 __all__ = ['sigma0_detrend', 'dir_geo_to_xtrack', 'dir_xtrack_to_geo', 'get_test_file']
 
 from .utils import get_test_file
 from .xsarsea import dir_geo_to_xtrack, dir_xtrack_to_geo, sigma0_detrend, read_sarwing_owi
-
+from .cross_spectra_core import *
 try:
     from importlib import metadata
 except ImportError:  # for Python<3.8
     import importlib_metadata as metadata
 __version__ = metadata.version('xsarsea')
->>>>>>> c3011f7c
