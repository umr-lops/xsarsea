--- conflicted
+++ resolved
@@ -330,7 +330,6 @@
 
         if factor == 1:
             return sigma0
-<<<<<<< HEAD
 
         def compute_coords(coords, factor):
             n = (len(coords) // factor) * factor
@@ -341,29 +340,18 @@
         target_line = int(np.floor(sigma0.sizes['line'] / factor))
         target_sample = int(np.floor(sigma0.sizes['sample'] / factor))
 
-        # Redimensionner en utilisant les dimensions cibles calculées
         resized_values = cv2.resize(
             sigma0.values, (target_sample, target_line), interpolation=cv2.INTER_AREA)
 
-        # Calcul des coordonnées de centre de chaque nouvelle cellule
         line_coords = compute_coords(sigma0.line.values, factor)
         sample_coords = compute_coords(sigma0.sample.values, factor)
         other_coords = {coord: sigma0.coords[coord]
                         for coord in sigma0.coords if coord not in ['line', 'sample']}
 
-        # Créer un nouveau DataArray avec les valeurs redimensionnées et les coordonnées recalculées
         return xr.DataArray(resized_values, dims=['line', 'sample'],
                             coords={'line': line_coords,
                                     'sample': sample_coords, **other_coords},
                             attrs=sigma0.attrs)
-=======
-        __sigma0 = sigma0.isel(line=slice(0, None, factor), sample=slice(0, None, factor)).copy(
-            True
-        )
-        __sigma0.values[::] = cv2.resize(sigma0.values, __sigma0.shape[::-1], cv2.INTER_AREA)
-        return __sigma0
->>>>>>> cb05f91b
-
 
 class PlotGradients:
     """Plotting class"""
@@ -666,11 +654,8 @@
 def smoothing(image):
     # filtre gaussien
 
-<<<<<<< HEAD
     B2 = np.asmatrix('[1,2,1; 2,4,2; 1,2,1]', float) * 1 / 16
-=======
-    B2 = np.asmatrix("[1,2,1; 2,4,2; 1,2,1]", float) * 1 / 16
->>>>>>> cb05f91b
+
     B2 = np.array(B2)
 
     _image = convolve2d(image, B2, boundary="symm")
@@ -694,11 +679,8 @@
         resampled
     """
 
-<<<<<<< HEAD
     B2 = np.asmatrix('[1,2,1; 2,4,2; 1,2,1]', float) * 1 / 16
-=======
-    B2 = np.asmatrix("[1,2,1; 2,4,2; 1,2,1]", float) * 1 / 16
->>>>>>> cb05f91b
+
     B2 = np.array(B2)
     B4 = signal.convolve(B2, B2)
 
@@ -731,20 +713,13 @@
     xarray.DataArray
         smoothed
     """
-<<<<<<< HEAD
     B2 = np.asmatrix('[1,2,1; 2,4,2; 1,2,1]', float) * 1 / 16
     B2 = np.array(B2)
     B4 = signal.convolve(B2, B2)
 
     B22 = np.asmatrix(
         '[1,0,2,0,1;0,0,0,0,0;2,0,4,0,2;0,0,0,0,0;1,0,2,0,1]', float) * 1/16
-=======
-    B2 = np.asmatrix("[1,2,1; 2,4,2; 1,2,1]", float) * 1 / 16
-    B2 = np.array(B2)
-    B4 = signal.convolve(B2, B2)
-
-    B22 = np.asmatrix("[1,0,2,0,1;0,0,0,0,0;2,0,4,0,2;0,0,0,0,0;1,0,2,0,1]", float) * 1 / 16
->>>>>>> cb05f91b
+
     B42 = signal.convolve(B22, B22)
 
     _image = convolve2d(image, B4, boundary="symm")
